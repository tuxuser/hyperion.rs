use std::{
    path::PathBuf,
    process::{Command, Stdio},
};

use serde_derive::{Deserialize, Serialize};
use validator::Validate;

use crate::{api::types::PriorityInfo, component::ComponentName, models::Color as RgbColor};

/// Change color adjustement values
#[derive(Debug, Deserialize, Validate)]
pub struct Adjustment {
    #[validate]
    pub adjustment: ChannelAdjustment,
}

#[derive(Debug, Serialize, Deserialize, Validate)]
#[serde(rename_all = "camelCase")]
pub struct ChannelAdjustment {
    pub id: Option<String>,
    pub white: RgbColor,
    pub red: RgbColor,
    pub green: RgbColor,
    pub blue: RgbColor,
    pub cyan: RgbColor,
    pub magenta: RgbColor,
    pub yellow: RgbColor,
    #[validate(range(min = 0, max = 100))]
    pub backlight_threshold: u32,
    pub backlight_colored: bool,
    #[validate(range(min = 0, max = 100))]
    pub brightness: u32,
    #[validate(range(min = 0, max = 100))]
    pub brightness_compensation: u32,
    #[validate(range(min = 0.1, max = 5.0))]
    pub gamma_red: f32,
    #[validate(range(min = 0.1, max = 5.0))]
    pub gamma_green: f32,
    #[validate(range(min = 0.1, max = 5.0))]
    pub gamma_blue: f32,
}

impl From<crate::models::ChannelAdjustment> for ChannelAdjustment {
    fn from(adj: crate::models::ChannelAdjustment) -> Self {
        Self {
            id: Some(adj.id),
            white: adj.white,
            red: adj.red,
            green: adj.green,
            blue: adj.blue,
            cyan: adj.cyan,
            magenta: adj.magenta,
            yellow: adj.yellow,
            backlight_threshold: adj.backlight_threshold,
            backlight_colored: adj.backlight_colored,
            brightness: adj.brightness,
            brightness_compensation: adj.brightness_compensation,
            gamma_red: adj.gamma_red,
            gamma_green: adj.gamma_green,
            gamma_blue: adj.gamma_blue,
        }
    }
}

#[derive(Debug, Deserialize)]
#[serde(rename_all = "camelCase")]
pub enum AuthorizeCommand {
    RequestToken,
    CreateToken,
    RenameToken,
    DeleteToken,
    GetTokenList,
    Logout,
    Login,
    TokenRequired,
    AdminRequired,
    NewPasswordRequired,
    NewPassword,
    AnswerRequest,
    GetPendingTokenRequests,
}

#[derive(Debug, Deserialize, Validate)]
#[serde(rename_all = "camelCase")]
pub struct Authorize {
    pub subcommand: AuthorizeCommand,
    #[validate(length(min = 8))]
    pub password: Option<String>,
    #[validate(length(min = 8))]
    pub new_password: Option<String>,
    #[validate(length(min = 36))]
    pub token: Option<String>,
    #[validate(length(min = 5))]
    pub comment: Option<String>,
    #[validate(length(min = 5, max = 5))]
    pub id: Option<String>,
    pub accept: Option<bool>,
}

#[derive(Debug, Deserialize, Validate)]
pub struct Clear {
    #[validate(range(min = -1, max = 253))]
    pub priority: i32,
}

#[derive(Debug, Deserialize, Validate)]
pub struct Color {
    #[validate(range(min = 1, max = 253))]
    pub priority: i32,
    /// Duration in miliseconds
    #[validate(range(min = 0))]
    pub duration: Option<i32>,
    /// Origin for the command
    #[validate(length(min = 4, max = 20))]
    pub origin: Option<String>,
    pub color: RgbColor,
}

#[derive(Debug, Deserialize)]
pub struct ComponentStatus {
    pub component: ComponentName,
    pub state: bool,
}

#[derive(Debug, Deserialize, Validate)]
pub struct ComponentState {
    pub componentstate: ComponentStatus,
}

#[derive(Debug, Deserialize)]
#[serde(rename_all = "lowercase")]
pub enum ConfigCommand {
    SetConfig,
    GetConfig,
    GetSchema,
    Reload,
}

#[derive(Debug, Deserialize, Validate)]
pub struct Config {
    pub subcommand: ConfigCommand,
    #[serde(default)]
    pub config: serde_json::Map<String, serde_json::Value>,
}

#[derive(Debug, Deserialize)]
pub struct ImageData(#[serde(deserialize_with = "crate::serde::from_base64")] pub Vec<u8>);

#[derive(Debug, Deserialize, Validate)]
#[serde(rename_all = "camelCase")]
pub struct EffectCreate {
    pub name: String,
    pub script: String,
    pub args: serde_json::Map<String, serde_json::Value>,
    pub image_data: Option<ImageData>,
}

#[derive(Debug, Deserialize, Validate)]
#[serde(rename_all = "camelCase")]
pub struct EffectDelete {
    pub name: String,
}

#[derive(Debug, Deserialize)]
pub struct EffectRequest {
    /// Effect name
    pub name: String,
    /// Effect parameters
    #[serde(default)]
    pub args: serde_json::Map<String, serde_json::Value>,
}

/// Trigger an effect by name
#[derive(Debug, Deserialize, Validate)]
#[serde(rename_all = "camelCase")]
pub struct Effect {
    #[validate(range(min = 1, max = 253))]
    pub priority: i32,
    #[validate(range(min = 0))]
    pub duration: Option<i32>,
    #[validate(length(min = 4, max = 20))]
    pub origin: Option<String>,
    pub effect: EffectRequest,
    pub python_script: Option<String>,
    pub image_data: Option<ImageData>,
}

#[derive(Debug, Deserialize)]
#[serde(rename_all = "lowercase")]
pub enum ImageFormat {
    Auto,
}

impl Default for ImageFormat {
    fn default() -> Self {
        Self::Auto
    }
}

#[derive(Debug, Deserialize, Validate)]
pub struct Image {
    #[validate(range(min = 1, max = 253))]
    pub priority: i32,
    #[validate(length(min = 4, max = 20))]
    pub origin: Option<String>,
    #[validate(range(min = 0))]
    pub duration: Option<i32>,
    pub imagewidth: u32,
    pub imageheight: u32,
    #[serde(deserialize_with = "crate::serde::from_base64")]
    pub imagedata: Vec<u8>,
    #[serde(default)]
    pub format: ImageFormat,
    #[validate(range(min = 25, max = 2000))]
    pub scale: Option<i32>,
    pub name: Option<String>,
}

#[derive(Debug, Deserialize)]
#[serde(rename_all = "camelCase")]
pub enum InstanceCommand {
    CreateInstance,
    DeleteInstance,
    StartInstance,
    StopInstance,
    SaveName,
    SwitchTo,
}

#[derive(Debug, Deserialize, Validate)]
pub struct Instance {
    pub subcommand: InstanceCommand,
    #[validate(range(min = 0, max = 255))]
    pub instance: Option<i32>,
    #[validate(length(min = 5))]
    pub name: Option<String>,
}

#[derive(Debug, Deserialize)]
#[serde(rename_all = "lowercase")]
pub enum LedColorsSubcommand {
    #[serde(rename = "ledstream-stop")]
    LedStreamStop,
    #[serde(rename = "ledstream-start")]
    LedStreamStart,
    TestLed,
    #[serde(rename = "imagestream-start")]
    ImageStreamStart,
    #[serde(rename = "imagestream-stop")]
    ImageStreamStop,
}

#[derive(Debug, Deserialize, Validate)]
pub struct LedColors {
    pub subcommand: LedColorsSubcommand,
    pub oneshot: Option<bool>,
    #[validate(range(min = 50))]
    pub interval: Option<u32>,
}

#[derive(Debug, Deserialize)]
#[serde(rename_all = "camelCase")]
pub enum LedDeviceCommand {
    Discover,
    GetProperties,
    Identify,
}

#[derive(Debug, Deserialize, Validate)]
pub struct LedDevice {
    pub subcommand: LedDeviceCommand,
    pub led_device_type: String,
    pub params: Option<serde_json::Map<String, serde_json::Value>>,
}

#[derive(Debug, Deserialize)]
#[serde(rename_all = "lowercase")]
pub enum LoggingCommand {
    Stop,
    Start,
    Update,
}

#[derive(Debug, Deserialize, Validate)]
pub struct Logging {
    pub subcommand: LoggingCommand,
    pub oneshot: Option<bool>,
    pub interval: Option<u32>,
}

#[derive(Debug, Deserialize)]
#[serde(rename_all = "snake_case")]
pub enum MappingType {
    MulticolorMean,
    UnicolorMean,
}

#[derive(Debug, Deserialize, Validate)]
#[serde(rename_all = "camelCase")]
pub struct Processing {
    pub mapping_type: MappingType,
}

#[derive(Debug, Deserialize, Validate)]
pub struct ServerInfoRequest {
    pub subscribe: Option<Vec<serde_json::Value>>,
}

#[derive(Debug, Deserialize, Validate)]
pub struct SourceSelect {
    #[validate(range(min = 0, max = 255))]
    pub priority: i32,
    pub auto: Option<bool>,
}

#[derive(Debug, Serialize, Deserialize)]
pub enum VideoMode {
    #[serde(rename = "2D")]
    Mode2D,
    #[serde(rename = "3DSBS")]
    Mode3DSBS,
    #[serde(rename = "3DTAB")]
    Mode3DTAB,
}

#[derive(Debug, Deserialize, Validate)]
#[serde(rename_all = "camelCase")]
pub struct VideoModeRequest {
    pub video_mode: VideoMode,
}

/// Incoming Hyperion JSON command
#[derive(Debug, Deserialize)]
#[serde(rename_all = "lowercase", tag = "command")]
pub enum HyperionCommand {
    Adjustment(Adjustment),
    Authorize(Authorize),
    Clear(Clear),
    /// Deprecated
    ClearAll,
    Color(Color),
    ComponentState(ComponentState),
    Config(Config),
    #[serde(rename = "create-effect")]
    EffectCreate(EffectCreate),
    #[serde(rename = "delete-effect")]
    EffectDelete(EffectDelete),
    Effect(Effect),
    Image(Image),
    Instance(Instance),
    LedColors(LedColors),
    LedDevice(LedDevice),
    Logging(Logging),
    Processing(Processing),
    ServerInfo(ServerInfoRequest),
    SourceSelect(SourceSelect),
    SysInfo,
    VideoMode(VideoModeRequest),
}

/// Incoming Hyperion JSON message
#[derive(Debug, Deserialize)]
pub struct HyperionMessage {
    /// Request identifier
    pub tan: Option<i32>,
    #[serde(flatten)]
    pub command: HyperionCommand,
}

impl Validate for HyperionMessage {
    fn validate(&self) -> Result<(), validator::ValidationErrors> {
        match &self.command {
            HyperionCommand::Adjustment(adjustment) => adjustment.validate(),
            HyperionCommand::Authorize(authorize) => authorize.validate(),
            HyperionCommand::Clear(clear) => clear.validate(),
            HyperionCommand::ClearAll => Ok(()),
            HyperionCommand::Color(color) => color.validate(),
            HyperionCommand::ComponentState(component_state) => component_state.validate(),
            HyperionCommand::Config(config) => config.validate(),
            HyperionCommand::EffectCreate(effect_create) => effect_create.validate(),
            HyperionCommand::EffectDelete(effect_delete) => effect_delete.validate(),
            HyperionCommand::Effect(effect) => effect.validate(),
            HyperionCommand::Image(image) => image.validate(),
            HyperionCommand::Instance(instance) => instance.validate(),
            HyperionCommand::LedColors(led_colors) => led_colors.validate(),
            HyperionCommand::LedDevice(led_device) => led_device.validate(),
            HyperionCommand::Logging(logging) => logging.validate(),
            HyperionCommand::Processing(processing) => processing.validate(),
            HyperionCommand::ServerInfo(server_info) => server_info.validate(),
            HyperionCommand::SourceSelect(source_select) => source_select.validate(),
            HyperionCommand::SysInfo => Ok(()),
            HyperionCommand::VideoMode(video_mode) => video_mode.validate(),
        }
    }
}

/// Effect definition details
#[derive(Clone, Debug, Serialize, Deserialize)]
pub struct EffectDefinition {
    /// User-friendly name of the effect
    pub name: String,
    /// Path to the effect definition file
    pub file: String,
    /// Path to the script to run
    pub script: String,
    /// Extra script arguments
    pub args: serde_json::Value,
}

impl From<&crate::effects::EffectDefinition> for EffectDefinition {
    fn from(value: &crate::effects::EffectDefinition) -> Self {
        Self {
            name: value.name.clone(),
            file: value.file.to_string_lossy().to_string(),
            script: value.script.clone(),
            args: value.args.clone(),
        }
    }
}

#[derive(Debug, Clone, Copy, Serialize)]
pub enum LedDeviceClass {
    Dummy,
    PhilipsHue,
    #[serde(rename = "Ws2812SPI")]
    Ws2812Spi,
<<<<<<< HEAD
    #[serde(rename = "file")]
    File,
    #[serde(rename = "Adalight")]
    Adalight,
=======
    #[serde(rename = "tpm2")]
    Tpm2,
    #[serde(rename = "tpm2net")]
    Tpm2Net,
>>>>>>> c6616c69
}

#[derive(Debug, Serialize)]
pub struct LedDevicesInfo {
    pub available: Vec<LedDeviceClass>,
}

impl LedDevicesInfo {
    pub fn new() -> Self {
        use LedDeviceClass::*;

        Self {
<<<<<<< HEAD
            available: vec![Dummy, PhilipsHue, Ws2812Spi, File, Adalight],
=======
            available: vec![Dummy, PhilipsHue, Ws2812Spi, Tpm2, Tpm2Net],
>>>>>>> c6616c69
        }
    }
}

#[derive(Debug, Clone)]
pub enum GrabberClass {
    AmLogic,
    DirectX,
    Dispmanx,
    Framebuffer,
    OSX,
    Qt,
    V4L2 { device: PathBuf },
    X11,
    Xcb,
}

impl std::fmt::Display for GrabberClass {
    fn fmt(&self, f: &mut std::fmt::Formatter<'_>) -> std::fmt::Result {
        match self {
            GrabberClass::AmLogic => write!(f, "AmLogic"),
            GrabberClass::DirectX => write!(f, "DirectX"),
            GrabberClass::Dispmanx => write!(f, "Dispmanx"),
            GrabberClass::Framebuffer => write!(f, "FrameBuffer"),
            GrabberClass::OSX => write!(f, "OSX FrameGrabber"),
            GrabberClass::Qt => write!(f, "Qt"),
            GrabberClass::V4L2 { device } => write!(f, "V4L2:{}", device.display()),
            GrabberClass::X11 => write!(f, "X11"),
            GrabberClass::Xcb => write!(f, "Xcb"),
        }
    }
}

impl serde::ser::Serialize for GrabberClass {
    fn serialize<S>(&self, serializer: S) -> Result<S::Ok, S::Error>
    where
        S: serde::Serializer,
    {
        serializer.serialize_str(&self.to_string())
    }
}

#[derive(Debug, Serialize)]
pub struct GrabbersInfo {
    #[serde(skip_serializing_if = "Option::is_none")]
    pub active: Option<GrabberClass>,
    pub available: Vec<GrabberClass>,
}

impl GrabbersInfo {
    pub fn new() -> Self {
        Self {
            // TODO: Report active grabber
            active: None,
            // TODO: Add grabbers when they are implemented
            available: vec![], // TODO: Add v4l2_properties for available V4L2 devices
        }
    }
}

/// Hyperion server info
#[derive(Debug, Serialize)]
pub struct ServerInfo {
    /// Priority information
    pub priorities: Vec<PriorityInfo>,
    pub priorities_autoselect: bool,
    /// Color adjustment information
    pub adjustment: Vec<ChannelAdjustment>,
    /// Effect information
    pub effects: Vec<EffectDefinition>,
    /// LED device information
    #[serde(rename = "ledDevices")]
    pub led_devices: LedDevicesInfo,
    /// Grabber information
    pub grabbers: GrabbersInfo,
    /// Current video mode
    #[serde(rename = "videomode")]
    pub video_mode: VideoMode,
    // TODO: components field
    // TODO: imageToLedMappingType field
    // TODO: sessions field
    #[serde(rename = "instance")]
    pub instances: Vec<InstanceInfo>,
    // TODO: leds field
    pub hostname: String,
    // TODO: (legacy) transform field
    // TODO: (legacy) activeEffects field
    // TODO: (legacy) activeLedColor field
}

/// Hyperion build info
#[derive(Default, Debug, Serialize)]
pub struct BuildInfo {
    /// Version number
    pub version: String,
    /// Build time
    pub time: String,
}

impl BuildInfo {
    pub fn new() -> Self {
        Self {
            version: version(),
            ..Default::default()
        }
    }
}

#[derive(Debug, Serialize)]
pub struct InstanceInfo {
    pub friendly_name: String,
    pub instance: i32,
    pub running: bool,
}

impl From<&crate::models::Instance> for InstanceInfo {
    fn from(config: &crate::models::Instance) -> Self {
        Self {
            friendly_name: config.friendly_name.clone(),
            instance: config.id,
            // TODO: Runtime state might differ from config enabled
            running: config.enabled,
        }
    }
}

#[derive(Debug, Serialize)]
pub struct HyperionResponse {
    success: bool,
    #[serde(skip_serializing_if = "Option::is_none")]
    tan: Option<i32>,
    #[serde(skip_serializing_if = "Option::is_none")]
    error: Option<String>,
    #[serde(skip_serializing_if = "Option::is_none", flatten)]
    info: Option<HyperionResponseInfo>,
}

#[derive(Default, Debug, Serialize)]
#[serde(rename_all = "camelCase")]
pub struct SystemInfo {
    pub kernel_type: String,
    pub kernel_version: String,
    pub architecture: String,
    pub cpu_model_name: String,
    pub cpu_model_type: String,
    pub cpu_hardware: String,
    pub cpu_revision: String,
    pub word_size: String,
    pub product_type: String,
    pub product_version: String,
    pub pretty_name: String,
    pub host_name: String,
    pub domain_name: String,
    pub qt_version: String,
    pub py_version: String,
}

impl SystemInfo {
    pub fn new() -> Self {
        // TODO: Fill in other fields
        Self {
            kernel_type: if cfg!(target_os = "windows") {
                "winnt".to_owned()
            } else if cfg!(target_os = "linux") {
                Command::new("uname")
                    .args(&["-s"])
                    .stdout(Stdio::piped())
                    .output()
                    .ok()
                    .and_then(|output| String::from_utf8(output.stdout).ok())
                    .map(|output| output.trim().to_ascii_lowercase())
                    .unwrap_or_else(String::new)
            } else {
                String::new()
            },
            kernel_version: if cfg!(target_os = "linux") {
                Command::new("uname")
                    .args(&["-r"])
                    .stdout(Stdio::piped())
                    .output()
                    .ok()
                    .and_then(|output| String::from_utf8(output.stdout).ok())
                    .map(|output| output.trim().to_ascii_lowercase())
                    .unwrap_or_else(String::new)
            } else {
                String::new()
            },
            host_name: hostname(),
            ..Default::default()
        }
    }
}

#[derive(Default, Debug, Serialize)]
#[serde(rename_all = "camelCase")]
pub struct HyperionInfo {
    pub version: String,
    pub build: String,
    pub gitremote: String,
    pub time: String,
    pub id: uuid::Uuid,
    pub read_only_mode: bool,
}

impl HyperionInfo {
    pub fn new(id: uuid::Uuid) -> Self {
        // TODO: Fill in other fields
        Self {
            // We emulate hyperion.ng 2.0.0-alpha.8
            version: "2.0.0-alpha.8".to_owned(),
            build: version(),
            id,
            read_only_mode: false,
            ..Default::default()
        }
    }
}

#[derive(Debug, Serialize)]
pub struct SysInfo {
    pub system: SystemInfo,
    pub hyperion: HyperionInfo,
}

impl SysInfo {
    pub fn new(id: uuid::Uuid) -> Self {
        Self {
            system: SystemInfo::new(),
            hyperion: HyperionInfo::new(id),
        }
    }
}

/// Hyperion JSON response
#[derive(Debug, Serialize)]
#[serde(tag = "command", content = "info")]
pub enum HyperionResponseInfo {
    /// Server information response
    #[serde(rename = "serverinfo")]
    ServerInfo(ServerInfo),
    /// AdminRequired response
    #[serde(rename = "authorize-adminRequired")]
    AdminRequired {
        /// true if admin authentication is required
        #[serde(rename = "adminRequired")]
        admin_required: bool,
    },
    /// TokenRequired response
    #[serde(rename = "authorize-tokenRequired")]
    TokenRequired {
        /// true if an auth token required
        required: bool,
    },
    /// SysInfo response
    #[serde(rename = "sysinfo")]
    SysInfo(SysInfo),
    /// SwitchTo response
    #[serde(rename = "instance-switchTo")]
    SwitchTo {
        #[serde(skip_serializing_if = "Option::is_none")]
        instance: Option<i32>,
    },
}

impl HyperionResponse {
    pub fn with_tan(mut self, tan: Option<i32>) -> Self {
        self.tan = tan;
        self
    }

    fn success_info(info: HyperionResponseInfo) -> Self {
        Self {
            success: true,
            tan: None,
            error: None,
            info: Some(info),
        }
    }

    /// Return a success response
    pub fn success() -> Self {
        Self {
            success: true,
            tan: None,
            error: None,
            info: None,
        }
    }

    /// Return an error response
    pub fn error(error: impl std::fmt::Display) -> Self {
        Self {
            success: false,
            tan: None,
            error: Some(error.to_string()),
            info: None,
        }
    }

    /// Return an error response
    pub fn error_info(error: impl std::fmt::Display, info: HyperionResponseInfo) -> Self {
        Self {
            success: false,
            tan: None,
            error: Some(error.to_string()),
            info: Some(info),
        }
    }

    /// Return a server information response
    pub fn server_info(
        priorities: Vec<PriorityInfo>,
        adjustment: Vec<ChannelAdjustment>,
        effects: Vec<EffectDefinition>,
        instances: Vec<InstanceInfo>,
    ) -> Self {
        Self::success_info(HyperionResponseInfo::ServerInfo(ServerInfo {
            priorities,
            // TODO: Actual autoselect value
            priorities_autoselect: true,
            adjustment,
            effects,
            led_devices: LedDevicesInfo::new(),
            grabbers: GrabbersInfo::new(),
            // TODO: Actual video mode
            video_mode: VideoMode::Mode2D,
            instances,
            hostname: hostname(),
        }))
    }

    pub fn admin_required(admin_required: bool) -> Self {
        Self::success_info(HyperionResponseInfo::AdminRequired { admin_required })
    }

    pub fn token_required(required: bool) -> Self {
        Self::success_info(HyperionResponseInfo::TokenRequired { required })
    }

    pub fn sys_info(id: uuid::Uuid) -> Self {
        // TODO: Properly fill out this response
        Self::success_info(HyperionResponseInfo::SysInfo(SysInfo::new(id)))
    }

    pub fn switch_to(id: Option<i32>) -> Self {
        if let Some(id) = id {
            // Switch successful
            Self::success_info(HyperionResponseInfo::SwitchTo { instance: Some(id) })
        } else {
            Self::error_info(
                "selected hyperion instance not found",
                HyperionResponseInfo::SwitchTo { instance: None },
            )
        }
    }
}

fn hostname() -> String {
    hostname::get()
        .map(|s| s.to_string_lossy().to_string())
        .unwrap_or_else(|_| "<unknown hostname>".to_owned())
}

fn version() -> String {
    git_version::git_version!(prefix = "hyperion.rs-", args = ["--always", "--tags"]).to_owned()
}<|MERGE_RESOLUTION|>--- conflicted
+++ resolved
@@ -425,17 +425,14 @@
     PhilipsHue,
     #[serde(rename = "Ws2812SPI")]
     Ws2812Spi,
-<<<<<<< HEAD
     #[serde(rename = "file")]
     File,
     #[serde(rename = "Adalight")]
     Adalight,
-=======
     #[serde(rename = "tpm2")]
     Tpm2,
     #[serde(rename = "tpm2net")]
     Tpm2Net,
->>>>>>> c6616c69
 }
 
 #[derive(Debug, Serialize)]
@@ -448,11 +445,7 @@
         use LedDeviceClass::*;
 
         Self {
-<<<<<<< HEAD
-            available: vec![Dummy, PhilipsHue, Ws2812Spi, File, Adalight],
-=======
-            available: vec![Dummy, PhilipsHue, Ws2812Spi, Tpm2, Tpm2Net],
->>>>>>> c6616c69
+            available: vec![Dummy, PhilipsHue, Ws2812Spi, File, Adalight, Tpm2, Tpm2Net],
         }
     }
 }
