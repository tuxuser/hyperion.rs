--- conflicted
+++ resolved
@@ -201,31 +201,21 @@
     }
 }
 
-<<<<<<< HEAD
+
 fn default_file_rewrite_time() -> u32 {
-=======
-fn default_tpm2_rate() -> u32 {
-    115200
-}
-
-fn default_tpm2_rewrite_time() -> u32 {
->>>>>>> c6616c69
     1000
 }
 
 #[derive(Debug, Clone, PartialEq, Serialize, Deserialize, Validate)]
 #[serde(rename_all = "camelCase", deny_unknown_fields)]
-<<<<<<< HEAD
 pub struct File {
-=======
-pub struct Tpm2 {
->>>>>>> c6616c69
-    #[serde(default = "Default::default")]
-    pub color_order: ColorOrder,
-    #[validate(range(min = 1))]
-    pub hardware_led_count: u32,
-    #[serde(default = "Default::default")]
-<<<<<<< HEAD
+    #[serde(default = "Default::default")]
+    pub color_order: ColorOrder,
+    #[validate(range(min = 1))]
+    pub hardware_led_count: u32,
+    #[serde(default = "Default::default")]
+    pub delay_after_connect: u32,
+    #[serde(default = "Default::default")]
     pub latch_time: u32,
     pub output: String,
     #[serde(default = "default_file_rewrite_time")]
@@ -249,9 +239,13 @@
     1000
 }
 
+#[derive(Debug, Clone, PartialEq, Serialize, Deserialize, Validate)]
+#[serde(rename_all = "camelCase", deny_unknown_fields)]
 pub struct Adalight {
     #[serde(default = "Default::default")]
     pub color_order: ColorOrder,
+    #[validate(range(min = 1))]
+    pub hardware_led_count: u32,
     #[serde(default = "default_adalight_delay_after_connect")]
     pub delay_after_connect: u32,
     #[serde(rename = "lightberry_apa102_mode")]
@@ -262,12 +256,24 @@
     pub rewrite_time: u32,
 }
 
-impl DeviceConfig for Adalight {
-    fn hardware_led_count(&self) -> usize {
-        self.hardware_led_count as _
-    }
-}
-=======
+impl_rs232_device_config!(Adalight);
+
+fn default_tpm2_rate() -> u32 {
+    115200
+}
+
+fn default_tpm2_rewrite_time() -> u32 {
+    1000
+}
+
+#[derive(Debug, Clone, PartialEq, Serialize, Deserialize, Validate)]
+#[serde(rename_all = "camelCase", deny_unknown_fields)]
+pub struct Tpm2 {
+    #[serde(default = "Default::default")]
+    pub color_order: ColorOrder,
+    #[validate(range(min = 1))]
+    pub hardware_led_count: u32,
+    #[serde(default = "Default::default")]
     pub delay_after_connect: u32,
     #[serde(default = "Default::default")]
     pub latch_time: u32,
@@ -305,7 +311,6 @@
 }
 
 impl_network_device_config!(Tpm2Net);
->>>>>>> c6616c69
 
 #[derive(Debug, Clone, PartialEq, Serialize, Deserialize, IntoStaticStr, Delegate, From)]
 #[serde(rename_all = "lowercase", tag = "type", deny_unknown_fields)]
@@ -314,13 +319,10 @@
     Dummy(Dummy),
     Ws2812Spi(Ws2812Spi),
     PhilipsHue(PhilipsHue),
-<<<<<<< HEAD
     File(File),
     Adalight(Adalight),
-=======
     Tpm2(Tpm2),
     Tpm2Net(Tpm2Net),
->>>>>>> c6616c69
 }
 
 impl Default for Device {
@@ -335,13 +337,10 @@
             Device::Dummy(device) => device.validate(),
             Device::Ws2812Spi(device) => device.validate(),
             Device::PhilipsHue(device) => device.validate(),
-<<<<<<< HEAD
             Device::File(device) => device.validate(),
             Device::Adalight(device) => device.validate(),
-=======
             Device::Tpm2(device) => device.validate(),
             Device::Tpm2Net(device) => device.validate(),
->>>>>>> c6616c69
         }
     }
 }