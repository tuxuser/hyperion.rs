use ambassador::{delegatable_trait, Delegate};
use derive_more::From;
use serde_derive::{Deserialize, Serialize};
use strum_macros::IntoStaticStr;
use validator::Validate;

use super::{default_false, ColorOrder};

#[delegatable_trait]
pub trait DeviceConfig: Sync + Send {
    fn hardware_led_count(&self) -> usize;

    fn rewrite_time(&self) -> Option<std::time::Duration> {
        None
    }

    fn latch_time(&self) -> std::time::Duration {
        Default::default()
    }
}

macro_rules! impl_device_config {
    ($t:ty) => {
        impl DeviceConfig for $t {
            fn hardware_led_count(&self) -> usize {
                self.hardware_led_count as _
            }

            fn rewrite_time(&self) -> Option<std::time::Duration> {
                if self.rewrite_time == 0 {
                    None
                } else {
                    Some(std::time::Duration::from_millis(self.rewrite_time as _))
                }
            }

            fn latch_time(&self) -> std::time::Duration {
                std::time::Duration::from_millis(self.latch_time as _)
            }
        }
    };
}

#[derive(Debug, Clone, Copy, PartialEq, Serialize, Deserialize)]
#[serde(rename_all = "lowercase")]
pub enum DummyDeviceMode {
    Text,
    Ansi,
}

impl Default for DummyDeviceMode {
    fn default() -> Self {
        Self::Text
    }
}

#[derive(Debug, Clone, PartialEq, Serialize, Deserialize, Validate)]
#[serde(default, rename_all = "camelCase", deny_unknown_fields)]
pub struct Dummy {
    #[validate(range(min = 1))]
    pub hardware_led_count: u32,
    pub rewrite_time: u32,
    pub latch_time: u32,
    pub mode: DummyDeviceMode,
}

impl_device_config!(Dummy);

impl Default for Dummy {
    fn default() -> Self {
        Self {
            hardware_led_count: 1,
            rewrite_time: 0,
            latch_time: 0,
            mode: Default::default(),
        }
    }
}

fn default_ws_spi_rate() -> i32 {
    3000000
}

fn default_ws_spi_rewrite_time() -> u32 {
    1000
}

#[derive(Debug, Clone, PartialEq, Serialize, Deserialize, Validate)]
#[serde(rename_all = "camelCase", deny_unknown_fields)]
pub struct Ws2812Spi {
    #[serde(default = "Default::default")]
    pub color_order: ColorOrder,
    #[validate(range(min = 1))]
    pub hardware_led_count: u32,
    #[serde(default = "default_false")]
    pub invert: bool,
    #[serde(default = "Default::default")]
    pub latch_time: u32,
    pub output: String,
    #[serde(default = "default_ws_spi_rate")]
    pub rate: i32,
    #[serde(default = "default_ws_spi_rewrite_time")]
    pub rewrite_time: u32,
}

impl_device_config!(Ws2812Spi);

#[derive(Debug, Clone, PartialEq, Serialize, Deserialize, Validate)]
#[serde(rename_all = "camelCase", deny_unknown_fields)]
pub struct PhilipsHue {
    pub black_lights_timeout: i32,
    pub brightness_factor: f32,
    pub brightness_max: f32,
    pub brightness_min: f32,
    pub brightness_threshold: f32,
    #[serde(rename = "clientkey")]
    pub client_key: String,
    pub color_order: ColorOrder,
    pub debug_level: String,
    pub debug_streamer: bool,
    pub group_id: i32,
    #[validate(range(min = 1))]
    pub hardware_led_count: u32,
    pub light_ids: Vec<String>,
    pub output: String,
    pub restore_original_state: bool,
    #[serde(rename = "sslHSTimeoutMax")]
    pub ssl_hs_timeout_max: i32,
    #[serde(rename = "sslHSTimeoutMin")]
    pub ssl_hs_timeout_min: i32,
    pub ssl_read_timeout: i32,
    pub switch_off_on_black: bool,
    #[serde(rename = "transitiontime")]
    pub transition_time: f32,
    #[serde(rename = "useEntertainmentAPI")]
    pub use_entertainment_api: bool,
    pub username: String,
    pub verbose: bool,
}

impl DeviceConfig for PhilipsHue {
    fn hardware_led_count(&self) -> usize {
        self.hardware_led_count as _
    }
}

fn default_file_rewrite_time() -> u32 {
    1000
}

<<<<<<< HEAD
=======

>>>>>>> da081450
#[derive(Debug, Clone, PartialEq, Serialize, Deserialize, Validate)]
#[serde(rename_all = "camelCase", deny_unknown_fields)]
pub struct File {
    #[serde(default = "Default::default")]
    pub color_order: ColorOrder,
    #[validate(range(min = 1))]
    pub hardware_led_count: u32,
    #[serde(default = "Default::default")]
    pub latch_time: u32,
    pub output: String,
    #[serde(default = "default_file_rewrite_time")]
    pub rewrite_time: u32,
    #[serde(default = "Default::default")]
    pub print_time_stamp: bool,
}

impl DeviceConfig for File {
    fn hardware_led_count(&self) -> usize {
        self.hardware_led_count as _
    }
}

<<<<<<< HEAD
=======

fn default_adalight_delay_after_connect() -> u32 {
    0
}

fn default_adalight_rewrite_time() -> u32 {
    1000
}

pub struct Adalight {
    #[serde(default = "Default::default")]
    pub color_order: ColorOrder,
    #[serde(default = "default_adalight_delay_after_connect")]
    pub delay_after_connect: u32,
    #[serde(rename = "lightberry_apa102_mode")]
    pub lightberry_apa102_mode: bool,
    pub output: String,
    pub rate: u32,
    #[serde(default = "default_adalight_rewrite_time")]
    pub rewrite_time: u32,
}

impl DeviceConfig for Adalight {
    fn hardware_led_count(&self) -> usize {
        self.hardware_led_count as _
    }
}

>>>>>>> da081450
#[derive(Debug, Clone, PartialEq, Serialize, Deserialize, IntoStaticStr, Delegate, From)]
#[serde(rename_all = "lowercase", tag = "type", deny_unknown_fields)]
#[delegate(DeviceConfig)]
pub enum Device {
    Dummy(Dummy),
    Ws2812Spi(Ws2812Spi),
    PhilipsHue(PhilipsHue),
    File(File),
<<<<<<< HEAD
=======
    Adalight(Adalight),
>>>>>>> da081450
}

impl Default for Device {
    fn default() -> Self {
        Self::Dummy(Dummy::default())
    }
}

impl Validate for Device {
    fn validate(&self) -> Result<(), validator::ValidationErrors> {
        match self {
            Device::Dummy(device) => device.validate(),
            Device::Ws2812Spi(device) => device.validate(),
            Device::PhilipsHue(device) => device.validate(),
            Device::File(device) => device.validate(),
<<<<<<< HEAD
=======
            Device::Adalight(device) => device.validate(),
>>>>>>> da081450
        }
    }
}<|MERGE_RESOLUTION|>--- conflicted
+++ resolved
@@ -148,10 +148,6 @@
     1000
 }
 
-<<<<<<< HEAD
-=======
-
->>>>>>> da081450
 #[derive(Debug, Clone, PartialEq, Serialize, Deserialize, Validate)]
 #[serde(rename_all = "camelCase", deny_unknown_fields)]
 pub struct File {
@@ -174,8 +170,6 @@
     }
 }
 
-<<<<<<< HEAD
-=======
 
 fn default_adalight_delay_after_connect() -> u32 {
     0
@@ -204,7 +198,6 @@
     }
 }
 
->>>>>>> da081450
 #[derive(Debug, Clone, PartialEq, Serialize, Deserialize, IntoStaticStr, Delegate, From)]
 #[serde(rename_all = "lowercase", tag = "type", deny_unknown_fields)]
 #[delegate(DeviceConfig)]
@@ -213,10 +206,7 @@
     Ws2812Spi(Ws2812Spi),
     PhilipsHue(PhilipsHue),
     File(File),
-<<<<<<< HEAD
-=======
     Adalight(Adalight),
->>>>>>> da081450
 }
 
 impl Default for Device {
@@ -232,10 +222,7 @@
             Device::Ws2812Spi(device) => device.validate(),
             Device::PhilipsHue(device) => device.validate(),
             Device::File(device) => device.validate(),
-<<<<<<< HEAD
-=======
             Device::Adalight(device) => device.validate(),
->>>>>>> da081450
         }
     }
 }