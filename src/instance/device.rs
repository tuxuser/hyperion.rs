--- conflicted
+++ resolved
@@ -9,12 +9,9 @@
 
 mod adalight;
 mod dummy;
-<<<<<<< HEAD
 mod file;
-=======
 mod tpm2;
 mod tpm2net;
->>>>>>> c6616c69
 mod ws2812spi;
 
 #[derive(Debug, Error)]
@@ -64,19 +61,17 @@
             models::Device::Ws2812Spi(ws2812spi) => {
                 inner = Box::new(ws2812spi::Ws2812SpiDevice::new(ws2812spi)?);
             }
-<<<<<<< HEAD
             models::Device::File(file) => {
                 inner = Box::new(file::FileDevice::new(file)?);
             }
             models::Device::Adalight(adalight) => {
                 inner = Box::new(adalight::AdalightDevice::new(adalight)?);
-=======
+            }
             models::Device::Tpm2(tpm2) => {
                 inner = Box::new(tpm2::Tpm2Device::new(tpm2)?);
             }
             models::Device::Tpm2Net(tpm2net) => {
                 inner = Box::new(tpm2net::Tpm2NetDevice::new(tpm2net)?);
->>>>>>> c6616c69
             }
             other => {
                 return Err(DeviceError::NotSupported(other.into()));
